# ***************************************************
#   International Space Station Tracker.
#   using Raspberry Pi B+, Waveshare ePaper Display and ProtoStax enclosure
#   --> https://www.waveshare.com/product/modules/oleds-lcds/e-paper/2.7inch-e-paper-hat-b.htm
#   --> https://www.protostax.com/products/protostax-for-raspberry-pi-b
#
#   It displays the current location of the ISS and also its tracked trajectory. The
#   current location is shown by the ISS icon, and the trajectory by small circles.
#   15 minute markers are shown as small rectangles.
#
#   ISS Current Location is obtained using Open Notify ISS Current Location API
#   http://open-notify.org/Open-Notify-API/ISS-Location-Now/
#
#   Written by Sridhar Rajagopal for ProtoStax.
#   BSD license. All text above must be included in any redistribution
# *


import sys
sys.path.append(r'lib')

if sys.version_info[0] < 3:
    raise Exception("Must be using Python 3")

from enum import Enum
import signal
import epd2in7b
import epdconfig

from PIL import Image,  ImageDraw,  ImageFont, ImageOps
from datetime import datetime
from time import time, sleep

import requests

# Update Interval for fetching positions
DATA_INTERVAL = 30 #seconds
# Update interval for the display
DISPLAY_REFRESH_INTERVAL = 2 # Number of DATA_INTERVAL between successive display updates (e.g. 2 => update display every second deta fetch)

# Note:
# The dimensions of the 2.7 in ePaper display are
# 264 x 176

class Display(object):
    def __init__(self, imageWidth, imageHeight):
        self.imageWidth = imageWidth
        self.imageHeight = imageHeight

    # Draws the ISS current location and trajectory from array of positions
    def drawISS(self, positions):
        imageBlack = Image.new('1', (self.imageWidth, self.imageHeight), 255) # 1: clear the frame
        imageMap = Image.open('world_map_m.bmp').convert('L')
        imageBlack.paste(imageMap, (0,0))

        imageRed = Image.new('1', (self.imageWidth, self.imageHeight), 255) # 1: clear the frame
        issLogo = Image.open('iss.bmp').convert('L')
        drawred = ImageDraw.Draw(imageRed)

        for i,t in enumerate(positions):
            (lat,lon) = t

            # Map the lat, lon to our x/y coordinate system
            (x,y) = self.mapLatLongToXY(lat, lon)

            # last position in the positions array is the latest location
            # Every 15 minutes, we add a rectangular marker
            # and a small red circle to mark other locations

            if (i == len(positions) - 1):
                s = 10
                # drawred.rectangle((x-s,y-s,x+s,y+s), fill=0)
                imageRed.paste(issLogo, ((int)(x-s), (int)(y-s)))
            elif (((i+1) % (15 * 60 / DATA_INTERVAL)) == 0): # every 15 minutes (so 15 * 60s / DATA_INTERVAL = number of readings within 15 minutes)
                s = 2
                drawred.rectangle((x-s,y-s,x+s,y+s), fill=0)
            else:
                s = 1
                drawred.ellipse((x-s,y-s,x+s,y+s), outline=0)
                # drawred.point((x,y), fill=0)

        # Rotate image 180 degrees - Remove the # comments of the lines below to rotate the image and allow for alternate positioning/mounting of the Raspberry Pi 
        # imageRed = imageRed.transpose(Image.ROTATE_180)
        # imageBlack = imageBlack.transpose(Image.ROTATE_180)

        # return the rendered Red and Black images
        return imageBlack, imageRed

    # Maps lat, long to x,y coordinates in 264x181 (the size of the world map)
    # (90 to -90 lat and -180 to 180 lon) map to 0-181 (y) and 0-264 (x) respectively
    # Simple algebra gives us the equations below
    # Recalculate as appropriate for map size and coordinates
    def mapLatLongToXY(self, lat, lon):
        x = (int)(0.733 * lon + 132)
        y = (int)(-1.006 * lat + 90.5)
        return x, y

# The main function
def main():
    # API to get ISS Current Location
    URL = 'http://api.open-notify.org/iss-now.json'

    # Initialize and clear the 2in7b (tri-color) display
    epd = epd2in7b.EPD()

    display = Display(epd2in7b.EPD_HEIGHT, epd2in7b.EPD_WIDTH)

    # Store positions in list
    positions = []

    while(True):
        t0 = time()

        r = requests.get(url = URL)

        # extracting data in json format
        data = r.json()
        print(data)

        lat = float(data['iss_position']['latitude'])
        lon = float(data['iss_position']['longitude'])

        positions.append((lat, lon))
        print(positions)

<<<<<<< HEAD
        # Refresh the display on the first fetch and then on every DISPLAY_REFRESH_INTERVAL fetch
        if ((len(positions) >= 1) and ((len(positions)-1) % DISPLAY_REFRESH_INTERVAL)):
            epd.init()
            (imageBlack, imageRed) = display.drawISS(positions)
            # We're drawing the map in black and the ISS location and trajectory in red
            # Swap it around if you'd like the inverse color scheme
            epd.display(epd.getbuffer(imageBlack), epd.getbuffer(imageRed))
            sleep(2)
            epd.sleep()
       
        t1 = time()
        sleepTime = max(DATA_INTERVAL - (t1 - t0), 0)
        sleep(sleepTime) # sleep for 30 seconds minus duration of get request and display refresh
=======
        (imageBlack, imageRed) = display.drawISS(positions)

        # We're drawing the map in black and the ISS location and trajectory in red
        # Swap it around if you'd like the inverse color scheme
        epd.display(epd.getbuffer(imageBlack), epd.getbuffer(imageRed))
        sleep(2)
        epd.sleep()

        sleep(INTERVAL) # sleep for 30 seconds
>>>>>>> c065e247


# gracefully exit without a big exception message if possible
def ctrl_c_handler(signal, frame):
    print('Goodbye!')
    # XXX : TODO
    #
    # To preserve the life of the ePaper display, it is best not to keep it powered up -
    # instead putting it to sleep when done displaying, or cutting off power to it altogether.
    #
    # epdconfig.module_exit() shuts off power to the module and calls GPIO.cleanup()
    # The latest epd library chooses to shut off power (call module_exit) even when calling epd.sleep()
    # epd.sleep() calls epdconfig.module_exit(), which in turns calls cleanup().
    # We can therefore end up in a situation calling GPIO.cleanup twice
    #
    # Need to cleanup Waveshare epd code to call GPIO.cleanup() only once
    # for now, calling epdconfig.module_init() to set up GPIO before calling module_exit to make sure
    # power to the ePaper display is cut off on exit
    # I have also modified epdconfig.py to initialize SPI handle in module_init() (vs. at the global scope)
    # because slepe/module_exit closes the SPI handle, which wasn't getting initialized in module_init
    epdconfig.module_init()
    epdconfig.module_exit()
    print("Remeber to clear the display using cleardisplay.py if you plan to power down your Pi and store it, to prevent burn-in!")
    exit(0)

signal.signal(signal.SIGINT, ctrl_c_handler)


if __name__ == '__main__':
    main()<|MERGE_RESOLUTION|>--- conflicted
+++ resolved
@@ -123,7 +123,6 @@
         positions.append((lat, lon))
         print(positions)
 
-<<<<<<< HEAD
         # Refresh the display on the first fetch and then on every DISPLAY_REFRESH_INTERVAL fetch
         if ((len(positions) >= 1) and ((len(positions)-1) % DISPLAY_REFRESH_INTERVAL)):
             epd.init()
@@ -137,17 +136,7 @@
         t1 = time()
         sleepTime = max(DATA_INTERVAL - (t1 - t0), 0)
         sleep(sleepTime) # sleep for 30 seconds minus duration of get request and display refresh
-=======
-        (imageBlack, imageRed) = display.drawISS(positions)
 
-        # We're drawing the map in black and the ISS location and trajectory in red
-        # Swap it around if you'd like the inverse color scheme
-        epd.display(epd.getbuffer(imageBlack), epd.getbuffer(imageRed))
-        sleep(2)
-        epd.sleep()
-
-        sleep(INTERVAL) # sleep for 30 seconds
->>>>>>> c065e247
 
 
 # gracefully exit without a big exception message if possible
